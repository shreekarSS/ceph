// -*- mode:C++; tab-width:8; c-basic-offset:2; indent-tabs-mode:t -*- 
// vim: ts=8 sw=2 smarttab
/*
 * Ceph - scalable distributed file system
 *
 * Copyright (C) 2004-2006 Sage Weil <sage@newdream.net>
 *
 * This is free software; you can redistribute it and/or
 * modify it under the terms of the GNU Lesser General Public
 * License version 2.1, as published by the Free Software 
 * Foundation.  See file COPYING.
 * 
 */

#ifndef __MMDSGETMAP_H
#define __MMDSGETMAP_H

#include "msg/Message.h"

#include "include/types.h"

class MMDSGetMap : public Message {
 public:
  ceph_fsid fsid;
  epoch_t want;

  MMDSGetMap() {}
  MMDSGetMap(ceph_fsid &f, epoch_t w=0) : 
    Message(CEPH_MSG_MDS_GETMAP), 
    fsid(f),
    want(w) { }

  const char *get_type_name() { return "mds_getmap"; }
  void print(ostream& out) {
    out << "mds_getmap(want " << want << ")";
  }
  
  void encode_payload() {
<<<<<<< HEAD
    ::encode(fsid, payload);
    ::encode(have, payload);
  }
  void decode_payload() {
    bufferlist::iterator p = payload.begin();
    ::decode(fsid, p);
    ::decode(have, p);
=======
    ::_encode_simple(fsid, payload);
    ::_encode_simple(want, payload);
  }
  void decode_payload() {
    bufferlist::iterator p = payload.begin();
    ::_decode_simple(fsid, p);
    ::_decode_simple(want, p);
>>>>>>> 2fdb0a66
  }
};

#endif<|MERGE_RESOLUTION|>--- conflicted
+++ resolved
@@ -36,23 +36,13 @@
   }
   
   void encode_payload() {
-<<<<<<< HEAD
     ::encode(fsid, payload);
-    ::encode(have, payload);
+    ::encode(want, payload);
   }
   void decode_payload() {
     bufferlist::iterator p = payload.begin();
     ::decode(fsid, p);
-    ::decode(have, p);
-=======
-    ::_encode_simple(fsid, payload);
-    ::_encode_simple(want, payload);
-  }
-  void decode_payload() {
-    bufferlist::iterator p = payload.begin();
-    ::_decode_simple(fsid, p);
-    ::_decode_simple(want, p);
->>>>>>> 2fdb0a66
+    ::decode(want, p);
   }
 };
 
