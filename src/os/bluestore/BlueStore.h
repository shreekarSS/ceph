--- conflicted
+++ resolved
@@ -322,13 +322,9 @@
 
     CollectionRef first_collection;  ///< first referenced collection
 
-<<<<<<< HEAD
+    utime_t start;
+
     explicit TransContext(OpSequencer *o)
-=======
-    utime_t start;
-
-    TransContext(OpSequencer *o)
->>>>>>> 7d02b822
       : state(STATE_PREPARE),
 	osr(o),
 	ops(0),
